--- conflicted
+++ resolved
@@ -10,11 +10,8 @@
      build_embedded: Mix.env == :prod,
      start_permanent: Mix.env == :prod,
      test_coverage: [tool: ExCoveralls],
-<<<<<<< HEAD
-=======
      preferred_cli_env: [coveralls: :test],
      dialyzer: [plt_add_apps: [:poison, :mix]],
->>>>>>> 9bf36f58
      deps: deps()]
   end
 
